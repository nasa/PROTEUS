--- conflicted
+++ resolved
@@ -324,32 +324,18 @@
         Apply ocean masking
     apply_aerosol_class_remapping: bool
         Apply aerosol masking
-<<<<<<< HEAD
-    aerosol_not_water_to_moderate_conf_water_fmask_values: list(int)
-         HLS Fmask values to convert not-water to moderate-confidence water
-=======
     aerosol_not_water_to_high_conf_water_fmask_values: list(int)
          HLS Fmask values to convert not-water to high-confidence water
->>>>>>> 0faaf9b2
          in the presence of high aerosol
     aerosol_water_moderate_conf_to_high_conf_water_fmask_values: list(int)
          HLS Fmask values to convert moderate-confidence water to
          high-confidence water in the presence of high aerosol
-<<<<<<< HEAD
-    aerosol_partial_surface_water_conservative_to_moderate_conf_water_fmask_values: list(int)
-         HLS Fmask values to convert partial surface water conservative to
-         moderate-confidence water in the presence of high aerosol
-    aerosol_partial_surface_aggressive_to_moderate_conf_water_fmask_values: list(int)
-         HLS Fmask values to convert partial surface water aggressive to
-         moderate-confidence water in the presence of high aerosol
-=======
     aerosol_partial_surface_water_conservative_to_high_conf_water_fmask_values: list(int)
          HLS Fmask values to convert partial surface water conservative to
          high-confidence water in the presence of high aerosol
     aerosol_partial_surface_aggressive_to_high_conf_water_fmask_values: list(int)
          HLS Fmask values to convert partial surface water aggressive to
          high-confidence water in the presence of high aerosol
->>>>>>> 0faaf9b2
     shadow_masking_algorithm: str
         Shadow masking algorithm
     min_slope_angle: float
@@ -396,17 +382,10 @@
         self.check_ancillary_inputs_coverage = None
         self.apply_ocean_masking = None
         self.apply_aerosol_class_remapping = None
-<<<<<<< HEAD
-        self.aerosol_not_water_to_moderate_conf_water_fmask_values = None
-        self.aerosol_water_moderate_conf_to_high_conf_water_fmask_values = None
-        self.aerosol_partial_surface_water_conservative_to_moderate_conf_water_fmask_values = None
-        self.aerosol_partial_surface_aggressive_to_moderate_conf_water_fmask_values = None
-=======
         self.aerosol_not_water_to_high_conf_water_fmask_values = None
         self.aerosol_water_moderate_conf_to_high_conf_water_fmask_values = None
         self.aerosol_partial_surface_water_conservative_to_high_conf_water_fmask_values = None
         self.aerosol_partial_surface_aggressive_to_high_conf_water_fmask_values = None
->>>>>>> 0faaf9b2
         self.shadow_masking_algorithm = None
         self.min_slope_angle = None
         self.max_sun_local_inc_angle = None
@@ -1169,11 +1148,7 @@
     return high_intensity_developed_mask
 
 
-<<<<<<< HEAD
-def _apply_aerosol_class_remapping_wtr1_class(wtr_1_layer,
-=======
 def _apply_aerosol_class_remapping_single_class(wtr_1_layer, nir,
->>>>>>> 0faaf9b2
         preliminary_cloud_layer, fmask,
         fmask_values, input_wtr1_class, output_wtr1_class):
     """Apply aerosol remapping onto interpreted layer (WTR-1) given a
@@ -1184,11 +1159,8 @@
        ----------
        wtr_1_layer: numpy.ndarray
             Interpreted layer (WTR-1) (mutable numpy.ndarray)
-<<<<<<< HEAD
-=======
        nir: numpy.ndarray
             Near infrared (NIR) channel
->>>>>>> 0faaf9b2
        preliminary_cloud_layer : numpy.ndarray
             Preliminary cloud mask aerosol remapping bit (mutable
             numpy.ndarray)
@@ -1203,19 +1175,6 @@
             Remapped WTR-1 class
     """
 
-<<<<<<< HEAD
-    to_mask_array = None
-    for fmask_value in fmask_values:
-        if to_mask_array is None:
-            to_mask_array = fmask == fmask_value
-        else:
-            to_mask_array |= fmask == fmask_value
-    to_mask_array &= wtr_1_layer == input_wtr1_class
-    wtr_1_layer[to_mask_array] = output_wtr1_class
-
-    # set CLOUD layer bit (3): 2**3 = 8
-    ind = np.where((to_mask_array) &
-=======
     to_remap_array = ((np.isin(fmask, fmask_values)) &
                       (wtr_1_layer == input_wtr1_class) &
                       (nir <= AEROSOL_REMAPPING_MAX_NIR))
@@ -1223,69 +1182,36 @@
 
     # set CLOUD layer bit (3): 2**3 = 8
     ind = np.where((to_remap_array) &
->>>>>>> 0faaf9b2
                    (preliminary_cloud_layer != UINT8_FILL_VALUE))
     preliminary_cloud_layer[ind] = np.bitwise_or(
         preliminary_cloud_layer[ind], 2**3)
 
 
-<<<<<<< HEAD
-def _apply_aerosol_class_remapping(wtr_1_layer,
-        preliminary_cloud_layer, fmask,
-        aerosol_not_water_to_moderate_conf_water_fmask_values,
-        aerosol_water_moderate_conf_to_high_conf_water_fmask_values,
-        aerosol_partial_surface_water_conservative_to_moderate_conf_water_fmask_values,
-        aerosol_partial_surface_aggressive_to_moderate_conf_water_fmask_values):
-=======
 def _apply_aerosol_class_remapping(wtr_1_layer, nir,
         preliminary_cloud_layer, fmask,
         aerosol_not_water_to_high_conf_water_fmask_values,
         aerosol_water_moderate_conf_to_high_conf_water_fmask_values,
         aerosol_partial_surface_water_conservative_to_high_conf_water_fmask_values,
         aerosol_partial_surface_aggressive_to_high_conf_water_fmask_values):
->>>>>>> 0faaf9b2
     """Apply aerosol masking onto interpreted layer (WTR-1)
 
        Parameters
        ----------
        wtr_1_layer: numpy.ndarray
             Interpreted layer (WTR-1) (mutable numpy.ndarray)
-<<<<<<< HEAD
-=======
        nir: numpy.ndarray
             Near infrared (NIR) channel
->>>>>>> 0faaf9b2
        preliminary_cloud_layer : numpy.ndarray
             Preliminary cloud mask aerosol remapping bit (mutable
             numpy.ndarray)
        fmask: numpy.ndarray
             HLS Fmask
-<<<<<<< HEAD
-       aerosol_not_water_to_moderate_conf_water_fmask_values: list(int)
-           HLS Fmask values to convert not-water to moderate-confidence water
-=======
        aerosol_not_water_to_high_conf_water_fmask_values: list(int)
            HLS Fmask values to convert not-water to high-confidence water
->>>>>>> 0faaf9b2
            in the presence of high aerosol
        aerosol_water_moderate_conf_to_high_conf_water_fmask_values: list(int)
            HLS Fmask values to convert moderate-confidence water to
            high-confidence water in the presence of high aerosol
-<<<<<<< HEAD
-       aerosol_partial_surface_water_conservative_to_moderate_conf_water_fmask_values: list(int)
-           HLS Fmask values to convert partial surface water conservative to
-           moderate-confidence water in the presence of high aerosol
-       aerosol_partial_surface_aggressive_to_moderate_conf_water_fmask_values: list(int)
-           HLS Fmask values to convert partial surface water aggressive to
-           moderate-confidence water in the presence of high aerosol
-    """
-
-    # add a not here that nothing changes for high-confidence water
-    wtr1_class_fmask_values_dict = {
-        WATER_NOT_WATER_CLEAR:
-            (aerosol_not_water_to_moderate_conf_water_fmask_values,
-             WATER_UNCOLLAPSED_MODERATE_CONF_CLEAR),
-=======
        aerosol_partial_surface_water_conservative_to_high_conf_water_fmask_values: list(int)
            HLS Fmask values to convert partial surface water conservative to
            high-confidence water in the presence of high aerosol
@@ -1299,35 +1225,21 @@
         WATER_NOT_WATER_CLEAR:
             (aerosol_not_water_to_high_conf_water_fmask_values,
              WATER_UNCOLLAPSED_HIGH_CONF_CLEAR),
->>>>>>> 0faaf9b2
         WATER_UNCOLLAPSED_MODERATE_CONF_CLEAR:
             (aerosol_water_moderate_conf_to_high_conf_water_fmask_values,
              WATER_UNCOLLAPSED_HIGH_CONF_CLEAR),
         WATER_UNCOLLAPSED_PARTIAL_SURFACE_WATER_CONSERVATIVE_CLEAR:
-<<<<<<< HEAD
-            (aerosol_partial_surface_water_conservative_to_moderate_conf_water_fmask_values,
-             WATER_UNCOLLAPSED_MODERATE_CONF_CLEAR),
-        WATER_UNCOLLAPSED_PARTIAL_SURFACE_WATER_AGGRESSIVE_CLEAR:
-            (aerosol_partial_surface_aggressive_to_moderate_conf_water_fmask_values,
-             WATER_UNCOLLAPSED_MODERATE_CONF_CLEAR)
-=======
             (aerosol_partial_surface_water_conservative_to_high_conf_water_fmask_values,
              WATER_UNCOLLAPSED_HIGH_CONF_CLEAR),
         WATER_UNCOLLAPSED_PARTIAL_SURFACE_WATER_AGGRESSIVE_CLEAR:
             (aerosol_partial_surface_aggressive_to_high_conf_water_fmask_values,
              WATER_UNCOLLAPSED_HIGH_CONF_CLEAR)
->>>>>>> 0faaf9b2
         }
 
     for input_wtr1_class, (fmask_values, output_wtr1_class) in \
             wtr1_class_fmask_values_dict.items():
-<<<<<<< HEAD
-        _apply_aerosol_class_remapping_wtr1_class(wtr_1_layer,
-            preliminary_cloud_layer, fmask,
-=======
         _apply_aerosol_class_remapping_single_class(wtr_1_layer,
             nir, preliminary_cloud_layer, fmask,
->>>>>>> 0faaf9b2
             fmask_values, input_wtr1_class, output_wtr1_class)
 
 
@@ -1819,23 +1731,8 @@
     conf_layer = wtr_2_layer.copy()
 
     # Update the pixels with cloud and/or cloud shadow
-<<<<<<< HEAD
-    cloud_idx = ((cloud_layer == 1) | 
-                 (cloud_layer == 3) |
-                 (cloud_layer == 4) |
-                 (cloud_layer == 5) |
-                 (cloud_layer == 6) |
-                 (cloud_layer == 7) |
-                 (cloud_layer == 9) | 
-                 (cloud_layer == 11) |
-                 (cloud_layer == 12) |
-                 (cloud_layer == 13) |
-                 (cloud_layer == 14) |
-                 (cloud_layer == 15))
-=======
     cloud_idx = np.isin(cloud_layer, [1, 3, 4, 5, 6, 7,
                                       9, 11, 12, 13, 14, 15])
->>>>>>> 0faaf9b2
 
     idx = ((conf_layer == WATER_NOT_WATER_CLEAR) & cloud_idx)
     conf_layer[idx] = WATER_NOT_WATER_CLOUD
@@ -1991,17 +1888,10 @@
 
        See Also
        ---------
-<<<<<<< HEAD
-            _add_snow_to_cloud_layer : Add the snow bit encodings from `fmask` to
-            `preliminary_cloud_layer`
-            _apply_aerosol_class_remapping: Add bit indicating class
-                reassignment due to aerosol interpolation errors
-=======
        _add_snow_to_cloud_layer : Add the snow bit encodings from `fmask` to
             `preliminary_cloud_layer`
        _apply_aerosol_class_remapping: Add bit indicating class
             reassignment due to aerosol interpolation errors
->>>>>>> 0faaf9b2
     """
     preliminary_cloud_layer = np.zeros(fmask.shape, dtype = np.uint8)
 
@@ -2040,19 +1930,10 @@
 
     # Check Fmask cloud bit (1) => bit 2
     preliminary_cloud_layer[np.bitwise_and(fmask, 2**1) == 2**1] += 4
-<<<<<<< HEAD
 
     return preliminary_cloud_layer
 
 
-
-=======
-
-    return preliminary_cloud_layer
-
-
-
->>>>>>> 0faaf9b2
 def _add_snow_to_cloud_layer(wtr_2_layer, cloud_layer, fmask,
                              mask_adjacent_to_cloud_mode):
     """Finish computing the CLOUD layer by adding the snow/ice class
@@ -3937,17 +3818,10 @@
 
 def _populate_dswx_metadata_processing_parameters(
         dswx_metadata_dict,
-<<<<<<< HEAD
-        aerosol_not_water_to_moderate_conf_water_fmask_values,
-        aerosol_water_moderate_conf_to_high_conf_water_fmask_values,
-        aerosol_partial_surface_water_conservative_to_moderate_conf_water_fmask_values,
-        aerosol_partial_surface_aggressive_to_moderate_conf_water_fmask_values,
-=======
         aerosol_not_water_to_high_conf_water_fmask_values,
         aerosol_water_moderate_conf_to_high_conf_water_fmask_values,
         aerosol_partial_surface_water_conservative_to_high_conf_water_fmask_values,
         aerosol_partial_surface_aggressive_to_high_conf_water_fmask_values,
->>>>>>> 0faaf9b2
         shadow_masking_algorithm,
         min_slope_angle,
         max_sun_local_inc_angle,
@@ -3961,32 +3835,18 @@
        ----------
        dswx_metadata_dict : collections.OrderedDict
               Metadata dictionary
-<<<<<<< HEAD
-       aerosol_not_water_to_moderate_conf_water_fmask_values: list(int)
-              HLS Fmask values to convert not-water to moderate-confidence water
-=======
        aerosol_not_water_to_high_conf_water_fmask_values: list(int)
               HLS Fmask values to convert not-water to high-confidence water
->>>>>>> 0faaf9b2
               in the presence of high aerosol
        aerosol_water_moderate_conf_to_high_conf_water_fmask_values: list(int)
               HLS Fmask values to convert moderate-confidence water to
               high-confidence water in the presence of high aerosol
-<<<<<<< HEAD
-       aerosol_partial_surface_water_conservative_to_moderate_conf_water_fmask_values: list(int)
-              HLS Fmask values to convert partial surface water conservative to
-              moderate-confidence water in the presence of high aerosol
-       aerosol_partial_surface_aggressive_to_moderate_conf_water_fmask_values: list(int)
-              HLS Fmask values to convert partial surface water aggressive to
-              moderate-confidence water in the presence of high aerosol
-=======
        aerosol_partial_surface_water_conservative_to_high_conf_water_fmask_values: list(int)
               HLS Fmask values to convert partial surface water conservative to
               high-confidence water in the presence of high aerosol
        aerosol_partial_surface_aggressive_to_high_conf_water_fmask_values: list(int)
               HLS Fmask values to convert partial surface water aggressive to
               high-confidence water in the presence of high aerosol
->>>>>>> 0faaf9b2
        shadow_masking_algorithm: str
               Shadow masking algorithm
        min_slope_angle: float
@@ -4007,16 +3867,6 @@
 
     # aerosol metadata fields
     aerosol_metadata_dict = {
-<<<<<<< HEAD
-        'aerosol_not_water_to_moderate_conf_water_fmask_values':
-            aerosol_not_water_to_moderate_conf_water_fmask_values,
-        'aerosol_water_moderate_conf_to_high_conf_water_fmask_values':
-            aerosol_water_moderate_conf_to_high_conf_water_fmask_values,
-        'aerosol_partial_surface_water_conservative_to_moderate_conf_water_fmask_values':
-            aerosol_partial_surface_water_conservative_to_moderate_conf_water_fmask_values,
-        'aerosol_partial_surface_aggressive_to_moderate_conf_water_fmask_values':
-            aerosol_partial_surface_aggressive_to_moderate_conf_water_fmask_values,
-=======
         'aerosol_not_water_to_high_conf_water_fmask_values':
             aerosol_not_water_to_high_conf_water_fmask_values,
         'aerosol_water_moderate_conf_to_high_conf_water_fmask_values':
@@ -4025,7 +3875,6 @@
             aerosol_partial_surface_water_conservative_to_high_conf_water_fmask_values,
         'aerosol_partial_surface_aggressive_to_high_conf_water_fmask_values':
             aerosol_partial_surface_aggressive_to_high_conf_water_fmask_values,
->>>>>>> 0faaf9b2
     }
 
     for aerosol_metadata_field_lower, fmask_values in aerosol_metadata_dict.items():
@@ -4517,17 +4366,10 @@
                          check_ancillary_inputs_coverage=None,
                          apply_ocean_masking=None,
                          apply_aerosol_class_remapping=None,
-<<<<<<< HEAD
-                         aerosol_not_water_to_moderate_conf_water_fmask_values=None,
-                         aerosol_water_moderate_conf_to_high_conf_water_fmask_values=None,
-                         aerosol_partial_surface_water_conservative_to_moderate_conf_water_fmask_values=None,
-                         aerosol_partial_surface_aggressive_to_moderate_conf_water_fmask_values=None,
-=======
                          aerosol_not_water_to_high_conf_water_fmask_values=None,
                          aerosol_water_moderate_conf_to_high_conf_water_fmask_values=None,
                          aerosol_partial_surface_water_conservative_to_high_conf_water_fmask_values=None,
                          aerosol_partial_surface_aggressive_to_high_conf_water_fmask_values=None,
->>>>>>> 0faaf9b2
                          shadow_masking_algorithm=None,
                          min_slope_angle=None,
                          max_sun_local_inc_angle=None,
@@ -4619,32 +4461,18 @@
               Apply ocean masking
        apply_aerosol_class_remapping: bool (optional)
               Apply aerosol masking
-<<<<<<< HEAD
-       aerosol_not_water_to_moderate_conf_water_fmask_values: list(int) (optional)
-              HLS Fmask values to convert not-water to moderate-confidence water
-=======
        aerosol_not_water_to_high_conf_water_fmask_values: list(int) (optional)
               HLS Fmask values to convert not-water to high-confidence water
->>>>>>> 0faaf9b2
               in the presence of high aerosol
        aerosol_water_moderate_conf_to_high_conf_water_fmask_values: list(int) (optional)
               HLS Fmask values to convert moderate-confidence water to
               high-confidence water in the presence of high aerosol
-<<<<<<< HEAD
-       aerosol_partial_surface_water_conservative_to_moderate_conf_water_fmask_values: list(int) (optional)
-              HLS Fmask values to convert partial surface water conservative to
-              moderate-confidence water in the presence of high aerosol
-       aerosol_partial_surface_aggressive_to_moderate_conf_water_fmask_values: list(int) (optional)
-              HLS Fmask values to convert partial surface water aggressive to
-              moderate-confidence water in the presence of high aerosol
-=======
        aerosol_partial_surface_water_conservative_to_high_conf_water_fmask_values: list(int) (optional)
               HLS Fmask values to convert partial surface water conservative to
               high-confidence water in the presence of high aerosol
        aerosol_partial_surface_aggressive_to_high_conf_water_fmask_values: list(int) (optional)
               HLS Fmask values to convert partial surface water aggressive to
               high-confidence water in the presence of high aerosol
->>>>>>> 0faaf9b2
        shadow_masking_algorithm: str (optional)
               Shadow masking algorithm. Choices: "otsu" or "sun_local_inc_angle"
        min_slope_angle: float (optional)
@@ -4672,17 +4500,10 @@
                                  check_ancillary_inputs_coverage,
                                  apply_ocean_masking,
                                  apply_aerosol_class_remapping,
-<<<<<<< HEAD
-                                 aerosol_not_water_to_moderate_conf_water_fmask_values,
-                                 aerosol_water_moderate_conf_to_high_conf_water_fmask_values,
-                                 aerosol_partial_surface_water_conservative_to_moderate_conf_water_fmask_values,
-                                 aerosol_partial_surface_aggressive_to_moderate_conf_water_fmask_values,
-=======
                                  aerosol_not_water_to_high_conf_water_fmask_values,
                                  aerosol_water_moderate_conf_to_high_conf_water_fmask_values,
                                  aerosol_partial_surface_water_conservative_to_high_conf_water_fmask_values,
                                  aerosol_partial_surface_aggressive_to_high_conf_water_fmask_values,
->>>>>>> 0faaf9b2
                                  shadow_masking_algorithm,
                                  min_slope_angle,
                                  max_sun_local_inc_angle,
@@ -4707,20 +4528,6 @@
             apply_ocean_masking = runconfig_constants.apply_ocean_masking
         if apply_aerosol_class_remapping is None:
             apply_aerosol_class_remapping = runconfig_constants.apply_aerosol_class_remapping
-<<<<<<< HEAD
-        if aerosol_not_water_to_moderate_conf_water_fmask_values is None:
-            aerosol_not_water_to_moderate_conf_water_fmask_values = \
-                runconfig_constants.aerosol_not_water_to_moderate_conf_water_fmask_values
-        if aerosol_water_moderate_conf_to_high_conf_water_fmask_values is None:
-            aerosol_water_moderate_conf_to_high_conf_water_fmask_values = \
-                runconfig_constants.aerosol_water_moderate_conf_to_high_conf_water_fmask_values
-        if aerosol_partial_surface_water_conservative_to_moderate_conf_water_fmask_values is None:
-            aerosol_partial_surface_water_conservative_to_moderate_conf_water_fmask_values = \
-                runconfig_constants.aerosol_partial_surface_water_conservative_to_moderate_conf_water_fmask_values
-        if aerosol_partial_surface_aggressive_to_moderate_conf_water_fmask_values is None:
-            aerosol_partial_surface_aggressive_to_moderate_conf_water_fmask_values = \
-                runconfig_constants.aerosol_partial_surface_aggressive_to_moderate_conf_water_fmask_values
-=======
         if aerosol_not_water_to_high_conf_water_fmask_values is None:
             aerosol_not_water_to_high_conf_water_fmask_values = \
                 runconfig_constants.aerosol_not_water_to_high_conf_water_fmask_values
@@ -4733,7 +4540,6 @@
         if aerosol_partial_surface_aggressive_to_high_conf_water_fmask_values is None:
             aerosol_partial_surface_aggressive_to_high_conf_water_fmask_values = \
                 runconfig_constants.aerosol_partial_surface_aggressive_to_high_conf_water_fmask_values
->>>>>>> 0faaf9b2
         if shadow_masking_algorithm is None:
             shadow_masking_algorithm = \
                 runconfig_constants.shadow_masking_algorithm
@@ -4822,13 +4628,8 @@
     else:
         aerosol_class_remapping_unused_parameters_str = ' (unused)'
     logger.info(
-<<<<<<< HEAD
-        f'        not-water to moderate-confidence water Fmask values:' +
-        f' {aerosol_not_water_to_moderate_conf_water_fmask_values}' +
-=======
         f'        not-water to high-confidence water Fmask values:' +
         f' {aerosol_not_water_to_high_conf_water_fmask_values}' +
->>>>>>> 0faaf9b2
         aerosol_class_remapping_unused_parameters_str)
     logger.info(
         f'        moderate confidence water to'
@@ -4837,15 +4638,6 @@
         aerosol_class_remapping_unused_parameters_str)
     logger.info(
         f'        partial surface water conservative to'
-<<<<<<< HEAD
-        f' moderate-confidence water Fmask values:' +
-        f' {aerosol_partial_surface_water_conservative_to_moderate_conf_water_fmask_values}' +
-        aerosol_class_remapping_unused_parameters_str)
-    logger.info(
-        f'        partial surface water aggressive to'
-        f' moderate-confidence water Fmask values:' +
-        f' {aerosol_partial_surface_aggressive_to_moderate_conf_water_fmask_values}' +
-=======
         f' high-confidence water Fmask values:' +
         f' {aerosol_partial_surface_water_conservative_to_high_conf_water_fmask_values}' +
         aerosol_class_remapping_unused_parameters_str)
@@ -4853,7 +4645,6 @@
         f'        partial surface water aggressive to'
         f' high-confidence water Fmask values:' +
         f' {aerosol_partial_surface_aggressive_to_high_conf_water_fmask_values}' +
->>>>>>> 0faaf9b2
         aerosol_class_remapping_unused_parameters_str)
     logger.info(f'    shadow masking algorithm: {shadow_masking_algorithm}')
     if shadow_masking_algorithm == 'otsu':
@@ -4936,16 +4727,6 @@
 
     _populate_dswx_metadata_processing_parameters(
         dswx_metadata_dict,
-<<<<<<< HEAD
-        aerosol_not_water_to_moderate_conf_water_fmask_values =
-            aerosol_not_water_to_moderate_conf_water_fmask_values,
-        aerosol_water_moderate_conf_to_high_conf_water_fmask_values =
-            aerosol_water_moderate_conf_to_high_conf_water_fmask_values,
-        aerosol_partial_surface_water_conservative_to_moderate_conf_water_fmask_values =
-            aerosol_partial_surface_water_conservative_to_moderate_conf_water_fmask_values,
-        aerosol_partial_surface_aggressive_to_moderate_conf_water_fmask_values =
-            aerosol_partial_surface_aggressive_to_moderate_conf_water_fmask_values,
-=======
         aerosol_not_water_to_high_conf_water_fmask_values =
             aerosol_not_water_to_high_conf_water_fmask_values,
         aerosol_water_moderate_conf_to_high_conf_water_fmask_values =
@@ -4954,7 +4735,6 @@
             aerosol_partial_surface_water_conservative_to_high_conf_water_fmask_values,
         aerosol_partial_surface_aggressive_to_high_conf_water_fmask_values =
             aerosol_partial_surface_aggressive_to_high_conf_water_fmask_values,
->>>>>>> 0faaf9b2
         shadow_masking_algorithm=shadow_masking_algorithm,
         min_slope_angle=min_slope_angle,
         max_sun_local_inc_angle=max_sun_local_inc_angle,
@@ -5196,21 +4976,12 @@
                           output_files_list=build_vrt_list)
 
     if apply_aerosol_class_remapping:
-<<<<<<< HEAD
-        _apply_aerosol_class_remapping(wtr_1_layer,
-            preliminary_cloud_layer, fmask,
-            aerosol_not_water_to_moderate_conf_water_fmask_values,
-            aerosol_water_moderate_conf_to_high_conf_water_fmask_values,
-            aerosol_partial_surface_water_conservative_to_moderate_conf_water_fmask_values,
-            aerosol_partial_surface_aggressive_to_moderate_conf_water_fmask_values)
-=======
         _apply_aerosol_class_remapping(wtr_1_layer, nir,
             preliminary_cloud_layer, fmask,
             aerosol_not_water_to_high_conf_water_fmask_values,
             aerosol_water_moderate_conf_to_high_conf_water_fmask_values,
             aerosol_partial_surface_water_conservative_to_high_conf_water_fmask_values,
             aerosol_partial_surface_aggressive_to_high_conf_water_fmask_values)
->>>>>>> 0faaf9b2
 
     wtr_2_layer = _apply_landcover_and_shadow_masks(
         wtr_1_layer, nir, landcover_mask, shadow_layer,
@@ -5226,19 +4997,11 @@
                           flag_collapse_wtr_classes=FLAG_COLLAPSE_WTR_CLASSES,
                           output_files_list=build_vrt_list)
 
-<<<<<<< HEAD
-    cloud = _add_snow_to_cloud_layer(
-        wtr_2_layer, preliminary_cloud_layer, fmask,
-        mask_adjacent_to_cloud_mode)
-
-    wtr_layer = _apply_cloud_masking(wtr_2_layer, cloud)
-=======
     cloud_layer = _add_snow_to_cloud_layer(
         wtr_2_layer, preliminary_cloud_layer, fmask,
         mask_adjacent_to_cloud_mode)
 
     wtr_layer = _apply_cloud_masking(wtr_2_layer, cloud_layer)
->>>>>>> 0faaf9b2
 
     if output_interpreted_band:
         save_dswx_product(wtr_layer, 'WTR',
